--- conflicted
+++ resolved
@@ -37,18 +37,11 @@
 use super::{Activity, Context};
 use crate::filetransfer::FileTransferProtocol;
 use crate::system::bookmarks_client::BookmarksClient;
-<<<<<<< HEAD
-use crate::system::config_client::ConfigClient;
-use crate::system::environment;
 use crate::ui::layout::view::View;
-=======
->>>>>>> c4bc0af5
 use crate::utils::git;
 
 // Includes
 use crossterm::terminal::{disable_raw_mode, enable_raw_mode};
-<<<<<<< HEAD
-use std::path::PathBuf;
 
 // -- components
 const COMPONENT_TEXT_HEADER: &str = "TEXT_HEADER";
@@ -68,57 +61,9 @@
 const COMPONENT_RADIO_BOOKMARK_SAVE_PWD: &str = "RADIO_SAVE_PASSWORD";
 const COMPONENT_BOOKMARKS_LIST: &str = "BOOKMARKS_LIST";
 const COMPONENT_RECENTS_LIST: &str = "RECENTS_LIST";
-=======
-use tui::style::Color;
-
-// Types
-type DialogCallback = fn(&mut AuthActivity);
 
 // Store keys
 const STORE_KEY_LATEST_VERSION: &str = "AUTH_LATEST_VERSION";
-
-/// ### InputField
-///
-/// InputField describes the current input field to edit
-#[derive(std::cmp::PartialEq)]
-enum InputField {
-    Address,
-    Port,
-    Protocol,
-    Username,
-    Password,
-}
-
-/// ### DialogYesNoOption
-///
-/// Current yes/no dialog option
-#[derive(std::cmp::PartialEq, Clone)]
-enum DialogYesNoOption {
-    Yes,
-    No,
-}
-
-/// ### Popup
-///
-/// Popup describes the type of the popup displayed
-#[derive(Clone)]
-enum Popup {
-    Alert(Color, String), // Show a message displaying text with the provided color
-    Help,                 // Help page
-    SaveBookmark,
-    YesNo(String, DialogCallback, DialogCallback), // Yes, no callback
-}
-
-#[derive(std::cmp::PartialEq)]
-/// ### InputForm
-///
-/// InputForm describes the selected input form
-enum InputForm {
-    AuthCredentials,
-    Bookmarks,
-    Recents,
-}
->>>>>>> c4bc0af5
 
 /// ### AuthActivity
 ///
@@ -135,26 +80,9 @@
     context: Option<Context>,
     view: View,
     bookmarks_client: Option<BookmarksClient>,
-<<<<<<< HEAD
-    config_client: Option<ConfigClient>,
     redraw: bool,                // Should ui actually be redrawned?
     bookmarks_list: Vec<String>, // List of bookmarks
     recents_list: Vec<String>,   // list of recents
-    // misc
-    new_version: Option<String>, // Contains new version of termscp
-=======
-    selected_field: InputField, // Selected field in AuthCredentials Form
-    popup: Option<Popup>,
-    input_form: InputForm,
-    password_placeholder: String,
-    redraw: bool,                  // Should ui actually be redrawned?
-    input_txt: String,             // Input text
-    choice_opt: DialogYesNoOption, // Dialog popup selected option
-    bookmarks_idx: usize,          // Index of selected bookmark
-    bookmarks_list: Vec<String>,   // List of bookmarks
-    recents_idx: usize,            // Index of selected recent
-    recents_list: Vec<String>,     // list of recents
->>>>>>> c4bc0af5
 }
 
 impl Default for AuthActivity {
@@ -180,56 +108,9 @@
             context: None,
             view: View::init(),
             bookmarks_client: None,
-<<<<<<< HEAD
-            config_client: None,
-=======
-            selected_field: InputField::Address,
-            popup: None,
-            input_form: InputForm::AuthCredentials,
-            password_placeholder: String::new(),
->>>>>>> c4bc0af5
             redraw: true, // True at startup
             bookmarks_list: Vec::new(),
             recents_list: Vec::new(),
-<<<<<<< HEAD
-            new_version: None,
-        }
-    }
-
-    /// ### init_config_client
-    ///
-    /// Initialize config client
-    fn init_config_client(&mut self) {
-        // Get config dir
-        match environment::init_config_dir() {
-            Ok(config_dir) => {
-                if let Some(config_dir) = config_dir {
-                    // Get config client paths
-                    let (config_path, ssh_dir): (PathBuf, PathBuf) =
-                        environment::get_config_paths(config_dir.as_path());
-                    match ConfigClient::new(config_path.as_path(), ssh_dir.as_path()) {
-                        Ok(cli) => {
-                            // Set default protocol
-                            self.protocol = cli.get_default_protocol();
-                            // Set client
-                            self.config_client = Some(cli);
-                        }
-                        Err(err) => {
-                            self.mount_error(
-                                format!("Could not initialize user configuration: {}", err)
-                                    .as_str(),
-                            );
-                        }
-                    }
-                }
-            }
-            Err(err) => {
-                self.mount_error(
-                    format!("Could not initialize configuration directory: {}", err).as_str(),
-                );
-            }
-=======
->>>>>>> c4bc0af5
         }
     }
 
@@ -237,18 +118,6 @@
     ///
     /// If enabled in configuration, check for updates from Github
     fn check_for_updates(&mut self) {
-<<<<<<< HEAD
-        if let Some(client) = self.config_client.as_ref() {
-            if client.get_check_for_updates() {
-                // Send request
-                match git::check_for_updates(env!("CARGO_PKG_VERSION")) {
-                    Ok(version) => self.new_version = version,
-                    Err(err) => {
-                        // Report error
-                        self.mount_error(
-                            format!("Could not check for new updates: {}", err).as_str(),
-                        );
-=======
         // Check version only if unset in the store
         let ctx: &Context = self.context.as_ref().unwrap();
         if !ctx.store.isset(STORE_KEY_LATEST_VERSION) {
@@ -260,17 +129,15 @@
                             Ok(version) => version,
                             Err(err) => {
                                 // Report error
-                                self.popup = Some(Popup::Alert(
-                                    Color::Red,
-                                    format!("Could not check for new updates: {}", err),
-                                ));
+                                self.mount_error(
+                                    format!("Could not check for new updates: {}", err).as_str(),
+                                );
                                 // None
                                 None
                             }
                         }
                     } else {
                         None
->>>>>>> c4bc0af5
                     }
                 }
                 None => None,
@@ -304,7 +171,7 @@
         }
         // Verify error state from context
         if let Some(err) = self.context.as_mut().unwrap().get_error() {
-            self.popup = Some(Popup::Alert(Color::Red, err));
+            self.mount_error(err.as_str());
         }
         // If check for updates is enabled, check for updates
         self.check_for_updates();

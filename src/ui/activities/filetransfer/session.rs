//! ## FileTransferActivity
//!
//! `filetransfer_activiy` is the module which implements the Filetransfer activity, which is the main activity afterall

/**
 * MIT License
 *
 * termscp - Copyright (c) 2021 Christian Visintin
 *
 * Permission is hereby granted, free of charge, to any person obtaining a copy
 * of this software and associated documentation files (the "Software"), to deal
 * in the Software without restriction, including without limitation the rights
 * to use, copy, modify, merge, publish, distribute, sublicense, and/or sell
 * copies of the Software, and to permit persons to whom the Software is
 * furnished to do so, subject to the following conditions:
 *
 * The above copyright notice and this permission notice shall be included in all
 * copies or substantial portions of the Software.
 *
 * THE SOFTWARE IS PROVIDED "AS IS", WITHOUT WARRANTY OF ANY KIND, EXPRESS OR
 * IMPLIED, INCLUDING BUT NOT LIMITED TO THE WARRANTIES OF MERCHANTABILITY,
 * FITNESS FOR A PARTICULAR PURPOSE AND NONINFRINGEMENT. IN NO EVENT SHALL THE
 * AUTHORS OR COPYRIGHT HOLDERS BE LIABLE FOR ANY CLAIM, DAMAGES OR OTHER
 * LIABILITY, WHETHER IN AN ACTION OF CONTRACT, TORT OR OTHERWISE, ARISING FROM,
 * OUT OF OR IN CONNECTION WITH THE SOFTWARE OR THE USE OR OTHER DEALINGS IN THE
 * SOFTWARE.
 */
// Locals
use super::{FileTransferActivity, LogLevel};
use crate::filetransfer::FileTransferError;
use crate::fs::{FsEntry, FsFile};
use crate::host::HostError;
use crate::utils::fmt::fmt_millis;

// Ext
use bytesize::ByteSize;
use std::io::{Read, Seek, Write};
use std::path::{Path, PathBuf};
use std::time::Instant;
use thiserror::Error;

/// ## TransferErrorReason
///
/// Describes the reason that caused an error during a file transfer
#[derive(Error, Debug)]
enum TransferErrorReason {
    #[error("File transfer aborted")]
    Abrupted,
    #[error("Failed to seek file: {0}")]
    CouldNotRewind(std::io::Error),
    #[error("I/O error on localhost: {0}")]
    LocalIoError(std::io::Error),
    #[error("Host error: {0}")]
    HostError(HostError),
    #[error("I/O error on remote: {0}")]
    RemoteIoError(std::io::Error),
    #[error("File transfer error: {0}")]
    FileTransferError(FileTransferError),
}

/// ## TransferPayload
///
/// Represents the entity to send or receive during a transfer.
/// - File: describes an individual `FsFile` to send
/// - Any: Can be any kind of `FsEntry`, but just one
/// - Many: a list of `FsEntry`
#[derive(Debug)]
pub(super) enum TransferPayload {
    File(FsFile),
    Any(FsEntry),
    Many(Vec<FsEntry>),
}

impl FileTransferActivity {
    /// ### connect
    ///
    /// Connect to remote
    pub(super) fn connect(&mut self) {
        let params = self.context().ft_params().unwrap().clone();
        let addr: String = params.address.clone();
        let entry_dir: Option<PathBuf> = params.entry_directory.clone();
        // Connect to remote
        match self.client.connect(
            params.address,
            params.port,
            params.username,
            params.password,
        ) {
            Ok(welcome) => {
                if let Some(banner) = welcome {
                    // Log welcome
                    self.log(
                        LogLevel::Info,
                        format!("Established connection with '{}': \"{}\"", addr, banner),
                    );
                }
                // Try to change directory to entry directory
                let mut remote_chdir: Option<PathBuf> = None;
                if let Some(entry_directory) = &entry_dir {
                    remote_chdir = Some(entry_directory.clone());
                }
                if let Some(entry_directory) = remote_chdir {
                    self.remote_changedir(entry_directory.as_path(), false);
                }
                // Set state to explorer
                self.umount_wait();
                self.reload_remote_dir();
                // Update file lists
                self.update_local_filelist();
                self.update_remote_filelist();
            }
            Err(err) => {
                // Set popup fatal error
                self.umount_wait();
                self.mount_fatal(&err.to_string());
            }
        }
    }

    /// ### disconnect
    ///
    /// disconnect from remote
    pub(super) fn disconnect(&mut self) {
        let params = self.context().ft_params().unwrap();
        let msg: String = format!("Disconnecting from {}…", params.address);
        // Show popup disconnecting
        self.mount_wait(msg.as_str());
        // Disconnect
        let _ = self.client.disconnect();
        // Quit
        self.exit_reason = Some(super::ExitReason::Disconnect);
    }

    /// ### disconnect_and_quit
    ///
    /// disconnect from remote and then quit
    pub(super) fn disconnect_and_quit(&mut self) {
        self.disconnect();
        self.exit_reason = Some(super::ExitReason::Quit);
    }

    /// ### reload_remote_dir
    ///
    /// Reload remote directory entries and update browser
    pub(super) fn reload_remote_dir(&mut self) {
        // Get current entries
        if let Ok(wrkdir) = self.client.pwd() {
            self.remote_scan(wrkdir.as_path());
            // Set wrkdir
            self.remote_mut().wrkdir = wrkdir;
        }
    }

    /// ### reload_local_dir
    ///
    /// Reload local directory entries and update browser
    pub(super) fn reload_local_dir(&mut self) {
        let wrkdir: PathBuf = self.host.pwd();
        self.local_scan(wrkdir.as_path());
        self.local_mut().wrkdir = wrkdir;
    }

    /// ### local_scan
    ///
    /// Scan current local directory
    fn local_scan(&mut self, path: &Path) {
        match self.host.scan_dir(path) {
            Ok(files) => {
                // Set files and sort (sorting is implicit)
                self.local_mut().set_files(files);
            }
            Err(err) => {
                self.log_and_alert(
                    LogLevel::Error,
                    format!("Could not scan current directory: {}", err),
                );
            }
        }
    }

    /// ### remote_scan
    ///
    /// Scan current remote directory
    fn remote_scan(&mut self, path: &Path) {
        match self.client.list_dir(path) {
            Ok(files) => {
                // Set files and sort (sorting is implicit)
                self.remote_mut().set_files(files);
            }
            Err(err) => {
                self.log_and_alert(
                    LogLevel::Error,
                    format!("Could not scan current directory: {}", err),
                );
            }
        }
    }

    /// ### filetransfer_send
    ///
    /// Send fs entry to remote.
    /// If dst_name is Some, entry will be saved with a different name.
    /// If entry is a directory, this applies to directory only
    pub(super) fn filetransfer_send(
        &mut self,
        payload: TransferPayload,
        curr_remote_path: &Path,
        dst_name: Option<String>,
    ) -> Result<(), String> {
        // Use different method based on payload
        match payload {
            TransferPayload::Any(entry) => {
                self.filetransfer_send_any(&entry, curr_remote_path, dst_name)
            }
            TransferPayload::File(file) => {
                self.filetransfer_send_file(&file, curr_remote_path, dst_name)
            }
            TransferPayload::Many(entries) => {
                self.filetransfer_send_many(entries, curr_remote_path)
            }
        }
    }

    /// ### filetransfer_send_file
    ///
    /// Send one file to remote at specified path.
    fn filetransfer_send_file(
        &mut self,
        file: &FsFile,
        curr_remote_path: &Path,
        dst_name: Option<String>,
    ) -> Result<(), String> {
        // Reset states
        self.transfer.reset();
        // Calculate total size of transfer
        let total_transfer_size: usize = file.size;
        self.transfer.full.init(total_transfer_size);
        // Mount progress bar
        self.mount_progress_bar(format!("Uploading {}…", file.abs_path.display()));
        // Get remote path
        let file_name: String = file.name.clone();
        let mut remote_path: PathBuf = PathBuf::from(curr_remote_path);
        let remote_file_name: PathBuf = match dst_name {
            Some(s) => PathBuf::from(s.as_str()),
            None => PathBuf::from(file_name.as_str()),
        };
        remote_path.push(remote_file_name);
        // Send
        let result = self.filetransfer_send_one(file, remote_path.as_path(), file_name);
        // Umount progress bar
        self.umount_progress_bar();
        // Return result
        result.map_err(|x| x.to_string())
    }

    /// ### filetransfer_send_any
    ///
    /// Send a `TransferPayload` of type `Any`
    fn filetransfer_send_any(
        &mut self,
        entry: &FsEntry,
        curr_remote_path: &Path,
        dst_name: Option<String>,
    ) -> Result<(), String> {
        // Reset states
        self.transfer.reset();
        // Calculate total size of transfer
        let total_transfer_size: usize = self.get_total_transfer_size_local(entry);
        self.transfer.full.init(total_transfer_size);
        // Mount progress bar
        self.mount_progress_bar(format!("Uploading {}…", entry.get_abs_path().display()));
        // Send recurse
        self.filetransfer_send_recurse(entry, curr_remote_path, dst_name);
        // Umount progress bar
        self.umount_progress_bar();
        Ok(())
    }

    /// ### filetransfer_send_many
    ///
    /// Send many entries to remote
    fn filetransfer_send_many(
        &mut self,
        entries: Vec<FsEntry>,
        curr_remote_path: &Path,
    ) -> Result<(), String> {
        // Reset states
        self.transfer.reset();
        // Calculate total size of transfer
        let total_transfer_size: usize = entries
            .iter()
            .map(|x| self.get_total_transfer_size_local(x))
            .sum();
        self.transfer.full.init(total_transfer_size);
        // Mount progress bar
        self.mount_progress_bar(format!("Uploading {} entries…", entries.len()));
        // Send recurse
        entries
            .iter()
            .for_each(|x| self.filetransfer_send_recurse(x, curr_remote_path, None));
        // Umount progress bar
        self.umount_progress_bar();
        Ok(())
    }

    fn filetransfer_send_recurse(
        &mut self,
        entry: &FsEntry,
        curr_remote_path: &Path,
        dst_name: Option<String>,
    ) {
        // Write popup
        let file_name: String = match entry {
            FsEntry::Directory(dir) => dir.name.clone(),
            FsEntry::File(file) => file.name.clone(),
        };
        // Get remote path
        let mut remote_path: PathBuf = PathBuf::from(curr_remote_path);
        let remote_file_name: PathBuf = match dst_name {
            Some(s) => PathBuf::from(s.as_str()),
            None => PathBuf::from(file_name.as_str()),
        };
        remote_path.push(remote_file_name);
        // Match entry
        match entry {
            FsEntry::File(file) => {
                if let Err(err) = self.filetransfer_send_one(file, remote_path.as_path(), file_name)
                {
                    // Log error
                    self.log_and_alert(
                        LogLevel::Error,
                        format!("Failed to upload file {}: {}", file.name, err),
                    );
                    // If transfer was abrupted or there was an IO error on remote, remove file
                    if matches!(
                        err,
                        TransferErrorReason::Abrupted | TransferErrorReason::RemoteIoError(_)
                    ) {
                        // Stat file on remote and remove it if exists
                        match self.client.stat(remote_path.as_path()) {
                            Err(err) => self.log(
                                LogLevel::Error,
                                format!(
                                    "Could not remove created file {}: {}",
                                    remote_path.display(),
                                    err
                                ),
                            ),
                            Ok(entry) => {
                                if let Err(err) = self.client.remove(&entry) {
                                    self.log(
                                        LogLevel::Error,
                                        format!(
                                            "Could not remove created file {}: {}",
                                            remote_path.display(),
                                            err
                                        ),
                                    );
                                }
                            }
                        }
                    }
                }
            }
            FsEntry::Directory(dir) => {
<<<<<<< HEAD
                // Check whether should create directory
                if self.client.list_dir(remote_path.as_path()).is_err() {
                    match self.client.mkdir(remote_path.as_path()) {
                        Ok(_) => {
                            self.log(
                                LogLevel::Info,
                                format!("Created directory \"{}\"", remote_path.display()),
                            );
                        }
                        Err(err) => {
                            self.log_and_alert(
                                LogLevel::Error,
                                format!(
                                    "Failed to create directory \"{}\": {}",
                                    remote_path.display(),
                                    err
                                ),
                            );
                            return;
                        }
                    }
                }
                // Get files in dir
                match self.host.scan_dir(dir.abs_path.as_path()) {
                    Ok(entries) => {
                        // Iterate over files
                        for entry in entries.iter() {
                            // If aborted; break
                            if self.transfer.aborted() {
                                break;
=======
                // Create directory on remote
                match self.client.mkdir(remote_path.as_path()) {
                    Ok(_) => {
                        self.log(
                            LogLevel::Info,
                            format!("Created directory \"{}\"", remote_path.display()),
                        );
                        // Get files in dir
                        match self.host.scan_dir(dir.abs_path.as_path()) {
                            Ok(entries) => {
                                // Iterate over files
                                for entry in entries.iter() {
                                    // If aborted; break
                                    if self.transfer.aborted() {
                                        break;
                                    }
                                    // Send entry; name is always None after first call
                                    self.filetransfer_send_recurse(
                                        entry,
                                        remote_path.as_path(),
                                        None,
                                    );
                                }
                            }
                            Err(err) => {
                                self.log_and_alert(
                                    LogLevel::Error,
                                    format!(
                                        "Could not scan directory \"{}\": {}",
                                        dir.abs_path.display(),
                                        err
                                    ),
                                );
>>>>>>> 6cb1dcaa
                            }
                            // Send entry; name is always None after first call
                            self.filetransfer_send_recurse(&entry, remote_path.as_path(), None);
                        }
                    }
                    Err(err) => {
                        self.log_and_alert(
                            LogLevel::Error,
                            format!(
                                "Could not scan directory \"{}\": {}",
                                dir.abs_path.display(),
                                err
                            ),
                        );
                    }
                }
            }
        }
        // Scan dir on remote
        self.reload_remote_dir();
        // If aborted; show popup
        if self.transfer.aborted() {
            // Log abort
            self.log_and_alert(
                LogLevel::Warn,
                format!("Upload aborted for \"{}\"!", entry.get_abs_path().display()),
            );
        }
    }

    /// ### filetransfer_send_file
    ///
    /// Send local file and write it to remote path
    fn filetransfer_send_one(
        &mut self,
        local: &FsFile,
        remote: &Path,
        file_name: String,
    ) -> Result<(), TransferErrorReason> {
        // Upload file
        // Try to open local file
        match self.host.open_file_read(local.abs_path.as_path()) {
            Ok(mut fhnd) => match self.client.send_file(local, remote) {
                Ok(mut rhnd) => {
                    // Write file
                    let file_size: usize =
                        fhnd.seek(std::io::SeekFrom::End(0)).unwrap_or(0) as usize;
                    // Init transfer
                    self.transfer.partial.init(file_size);
                    // rewind
                    if let Err(err) = fhnd.seek(std::io::SeekFrom::Start(0)) {
                        return Err(TransferErrorReason::CouldNotRewind(err));
                    }
                    // Write remote file
                    let mut total_bytes_written: usize = 0;
                    let mut last_progress_val: f64 = 0.0;
                    let mut last_input_event_fetch: Option<Instant> = None;
                    // While the entire file hasn't been completely written,
                    // Or filetransfer has been aborted
                    while total_bytes_written < file_size && !self.transfer.aborted() {
                        // Handle input events (each 500ms) or if never fetched before
                        if last_input_event_fetch.is_none()
                            || last_input_event_fetch
                                .unwrap_or_else(Instant::now)
                                .elapsed()
                                .as_millis()
                                >= 500
                        {
                            // Read events
                            self.read_input_event();
                            // Reset instant
                            last_input_event_fetch = Some(Instant::now());
                        }
                        // Read till you can
                        let mut buffer: [u8; 65536] = [0; 65536];
                        let delta: usize = match fhnd.read(&mut buffer) {
                            Ok(bytes_read) => {
                                total_bytes_written += bytes_read;
                                if bytes_read == 0 {
                                    continue;
                                } else {
                                    let mut delta: usize = 0;
                                    while delta < bytes_read {
                                        // Write bytes
                                        match rhnd.write(&buffer[delta..bytes_read]) {
                                            Ok(bytes) => {
                                                delta += bytes;
                                            }
                                            Err(err) => {
                                                return Err(TransferErrorReason::RemoteIoError(
                                                    err,
                                                ));
                                            }
                                        }
                                    }
                                    delta
                                }
                            }
                            Err(err) => {
                                return Err(TransferErrorReason::LocalIoError(err));
                            }
                        };
                        // Increase progress
                        self.transfer.partial.update_progress(delta);
                        self.transfer.full.update_progress(delta);
                        // Draw only if a significant progress has been made (performance improvement)
                        if last_progress_val < self.transfer.partial.calc_progress() - 0.01 {
                            // Draw
                            self.update_progress_bar(format!("Uploading \"{}\"…", file_name));
                            self.view();
                            last_progress_val = self.transfer.partial.calc_progress();
                        }
                    }
                    // Finalize stream
                    if let Err(err) = self.client.on_sent(rhnd) {
                        self.log(
                            LogLevel::Warn,
                            format!("Could not finalize remote stream: \"{}\"", err),
                        );
                    }
                    // if upload was abrupted, return error
                    if self.transfer.aborted() {
                        return Err(TransferErrorReason::Abrupted);
                    }
                    self.log(
                        LogLevel::Info,
                        format!(
                            "Saved file \"{}\" to \"{}\" (took {} seconds; at {}/s)",
                            local.abs_path.display(),
                            remote.display(),
                            fmt_millis(self.transfer.partial.started().elapsed()),
                            ByteSize(self.transfer.partial.calc_bytes_per_second()),
                        ),
                    );
                }
                Err(err) => return Err(TransferErrorReason::FileTransferError(err)),
            },
            Err(err) => return Err(TransferErrorReason::HostError(err)),
        }
        Ok(())
    }

    /// ### filetransfer_recv
    ///
    /// Recv fs entry from remote.
    /// If dst_name is Some, entry will be saved with a different name.
    /// If entry is a directory, this applies to directory only
    pub(super) fn filetransfer_recv(
        &mut self,
        payload: TransferPayload,
        local_path: &Path,
        dst_name: Option<String>,
    ) -> Result<(), String> {
        match payload {
            TransferPayload::Any(entry) => self.filetransfer_recv_any(&entry, local_path, dst_name),
            TransferPayload::File(file) => self.filetransfer_recv_file(&file, local_path),
            TransferPayload::Many(entries) => self.filetransfer_recv_many(entries, local_path),
        }
    }

    /// ### filetransfer_recv_any
    ///
    /// Recv fs entry from remote.
    /// If dst_name is Some, entry will be saved with a different name.
    /// If entry is a directory, this applies to directory only
    fn filetransfer_recv_any(
        &mut self,
        entry: &FsEntry,
        local_path: &Path,
        dst_name: Option<String>,
    ) -> Result<(), String> {
        // Reset states
        self.transfer.reset();
        // Calculate total transfer size
        let total_transfer_size: usize = self.get_total_transfer_size_remote(entry);
        self.transfer.full.init(total_transfer_size);
        // Mount progress bar
        self.mount_progress_bar(format!("Downloading {}…", entry.get_abs_path().display()));
        // Receive
        self.filetransfer_recv_recurse(entry, local_path, dst_name);
        // Umount progress bar
        self.umount_progress_bar();
        Ok(())
    }

    /// ### filetransfer_recv_file
    ///
    /// Receive a single file from remote.
    fn filetransfer_recv_file(&mut self, entry: &FsFile, local_path: &Path) -> Result<(), String> {
        // Reset states
        self.transfer.reset();
        // Calculate total transfer size
        let total_transfer_size: usize = entry.size;
        self.transfer.full.init(total_transfer_size);
        // Mount progress bar
        self.mount_progress_bar(format!("Downloading {}…", entry.abs_path.display()));
        // Receive
        let result = self.filetransfer_recv_one(local_path, entry, entry.name.clone());
        // Umount progress bar
        self.umount_progress_bar();
        // Return result
        result.map_err(|x| x.to_string())
    }

    /// ### filetransfer_send_many
    ///
    /// Send many entries to remote
    fn filetransfer_recv_many(
        &mut self,
        entries: Vec<FsEntry>,
        curr_remote_path: &Path,
    ) -> Result<(), String> {
        // Reset states
        self.transfer.reset();
        // Calculate total size of transfer
        let total_transfer_size: usize = entries
            .iter()
            .map(|x| self.get_total_transfer_size_remote(x))
            .sum();
        self.transfer.full.init(total_transfer_size);
        // Mount progress bar
        self.mount_progress_bar(format!("Downloading {} entries…", entries.len()));
        // Send recurse
        entries
            .iter()
            .for_each(|x| self.filetransfer_recv_recurse(x, curr_remote_path, None));
        // Umount progress bar
        self.umount_progress_bar();
        Ok(())
    }

    fn filetransfer_recv_recurse(
        &mut self,
        entry: &FsEntry,
        local_path: &Path,
        dst_name: Option<String>,
    ) {
        // Write popup
        let file_name: String = match entry {
            FsEntry::Directory(dir) => dir.name.clone(),
            FsEntry::File(file) => file.name.clone(),
        };
        // Match entry
        match entry {
            FsEntry::File(file) => {
                // Get local file
                let mut local_file_path: PathBuf = PathBuf::from(local_path);
                let local_file_name: String = match dst_name {
                    Some(n) => n,
                    None => file.name.clone(),
                };
                local_file_path.push(local_file_name.as_str());
                // Download file
                if let Err(err) =
                    self.filetransfer_recv_one(local_file_path.as_path(), file, file_name)
                {
                    self.log_and_alert(
                        LogLevel::Error,
                        format!("Could not download file {}: {}", file.name, err),
                    );
                    // If transfer was abrupted or there was an IO error on remote, remove file
                    if matches!(
                        err,
                        TransferErrorReason::Abrupted | TransferErrorReason::LocalIoError(_)
                    ) {
                        // Stat file
                        match self.host.stat(local_file_path.as_path()) {
                            Err(err) => self.log(
                                LogLevel::Error,
                                format!(
                                    "Could not remove created file {}: {}",
                                    local_file_path.display(),
                                    err
                                ),
                            ),
                            Ok(entry) => {
                                if let Err(err) = self.host.remove(&entry) {
                                    self.log(
                                        LogLevel::Error,
                                        format!(
                                            "Could not remove created file {}: {}",
                                            local_file_path.display(),
                                            err
                                        ),
                                    );
                                }
                            }
                        }
                    }
                }
            }
            FsEntry::Directory(dir) => {
                // Get dir name
                let mut local_dir_path: PathBuf = PathBuf::from(local_path);
                match dst_name {
                    Some(name) => local_dir_path.push(name),
                    None => local_dir_path.push(dir.name.as_str()),
                }
                // Create directory on local
                match self.host.mkdir_ex(local_dir_path.as_path(), true) {
                    Ok(_) => {
                        // Apply file mode to directory
                        #[cfg(any(
                            target_family = "unix",
                            target_os = "macos",
                            target_os = "linux"
                        ))]
                        if let Some(pex) = dir.unix_pex {
                            if let Err(err) = self.host.chmod(local_dir_path.as_path(), pex) {
                                self.log(
                                    LogLevel::Error,
                                    format!(
                                        "Could not apply file mode {:?} to \"{}\": {}",
                                        pex,
                                        local_dir_path.display(),
                                        err
                                    ),
                                );
                            }
                        }
                        self.log(
                            LogLevel::Info,
                            format!("Created directory \"{}\"", local_dir_path.display()),
                        );
                        // Get files in dir
                        match self.client.list_dir(dir.abs_path.as_path()) {
                            Ok(entries) => {
                                // Iterate over files
                                for entry in entries.iter() {
                                    // If transfer has been aborted; break
                                    if self.transfer.aborted() {
                                        break;
                                    }
                                    // Receive entry; name is always None after first call
                                    // Local path becomes local_dir_path
                                    self.filetransfer_recv_recurse(
                                        entry,
                                        local_dir_path.as_path(),
                                        None,
                                    );
                                }
                            }
                            Err(err) => {
                                self.log_and_alert(
                                    LogLevel::Error,
                                    format!(
                                        "Could not scan directory \"{}\": {}",
                                        dir.abs_path.display(),
                                        err
                                    ),
                                );
                            }
                        }
                    }
                    Err(err) => {
                        self.log(
                            LogLevel::Error,
                            format!(
                                "Failed to create directory \"{}\": {}",
                                local_dir_path.display(),
                                err
                            ),
                        );
                    }
                }
            }
        }
        // Reload directory on local
        self.reload_local_dir();
        // if aborted; show alert
        if self.transfer.aborted() {
            // Log abort
            self.log_and_alert(
                LogLevel::Warn,
                format!(
                    "Download aborted for \"{}\"!",
                    entry.get_abs_path().display()
                ),
            );
        }
    }

    /// ### filetransfer_recv_one
    ///
    /// Receive file from remote and write it to local path
    fn filetransfer_recv_one(
        &mut self,
        local: &Path,
        remote: &FsFile,
        file_name: String,
    ) -> Result<(), TransferErrorReason> {
        // Try to open local file
        match self.host.open_file_write(local) {
            Ok(mut local_file) => {
                // Download file from remote
                match self.client.recv_file(remote) {
                    Ok(mut rhnd) => {
                        let mut total_bytes_written: usize = 0;
                        // Init transfer
                        self.transfer.partial.init(remote.size);
                        // Write local file
                        let mut last_progress_val: f64 = 0.0;
                        let mut last_input_event_fetch: Option<Instant> = None;
                        // While the entire file hasn't been completely read,
                        // Or filetransfer has been aborted
                        while total_bytes_written < remote.size && !self.transfer.aborted() {
                            // Handle input events (each 500 ms) or is None
                            if last_input_event_fetch.is_none()
                                || last_input_event_fetch
                                    .unwrap_or_else(Instant::now)
                                    .elapsed()
                                    .as_millis()
                                    >= 500
                            {
                                // Read events
                                self.read_input_event();
                                // Reset instant
                                last_input_event_fetch = Some(Instant::now());
                            }
                            // Read till you can
                            let mut buffer: [u8; 65536] = [0; 65536];
                            let delta: usize = match rhnd.read(&mut buffer) {
                                Ok(bytes_read) => {
                                    total_bytes_written += bytes_read;
                                    if bytes_read == 0 {
                                        continue;
                                    } else {
                                        let mut delta: usize = 0;
                                        while delta < bytes_read {
                                            // Write bytes
                                            match local_file.write(&buffer[delta..bytes_read]) {
                                                Ok(bytes) => delta += bytes,
                                                Err(err) => {
                                                    return Err(TransferErrorReason::LocalIoError(
                                                        err,
                                                    ));
                                                }
                                            }
                                        }
                                        delta
                                    }
                                }
                                Err(err) => {
                                    return Err(TransferErrorReason::RemoteIoError(err));
                                }
                            };
                            // Set progress
                            self.transfer.partial.update_progress(delta);
                            self.transfer.full.update_progress(delta);
                            // Draw only if a significant progress has been made (performance improvement)
                            if last_progress_val < self.transfer.partial.calc_progress() - 0.01 {
                                // Draw
                                self.update_progress_bar(format!("Downloading \"{}\"", file_name));
                                self.view();
                                last_progress_val = self.transfer.partial.calc_progress();
                            }
                        }
                        // Finalize stream
                        if let Err(err) = self.client.on_recv(rhnd) {
                            self.log(
                                LogLevel::Warn,
                                format!("Could not finalize remote stream: \"{}\"", err),
                            );
                        }
                        // If download was abrupted, return Error
                        if self.transfer.aborted() {
                            return Err(TransferErrorReason::Abrupted);
                        }
                        // Apply file mode to file
                        #[cfg(any(
                            target_family = "unix",
                            target_os = "macos",
                            target_os = "linux"
                        ))]
                        if let Some(pex) = remote.unix_pex {
                            if let Err(err) = self.host.chmod(local, pex) {
                                self.log(
                                    LogLevel::Error,
                                    format!(
                                        "Could not apply file mode {:?} to \"{}\": {}",
                                        pex,
                                        local.display(),
                                        err
                                    ),
                                );
                            }
                        }
                        // Log
                        self.log(
                            LogLevel::Info,
                            format!(
                                "Saved file \"{}\" to \"{}\" (took {} seconds; at {}/s)",
                                remote.abs_path.display(),
                                local.display(),
                                fmt_millis(self.transfer.partial.started().elapsed()),
                                ByteSize(self.transfer.partial.calc_bytes_per_second()),
                            ),
                        );
                    }
                    Err(err) => return Err(TransferErrorReason::FileTransferError(err)),
                }
            }
            Err(err) => return Err(TransferErrorReason::HostError(err)),
        }
        Ok(())
    }

    /// ### local_changedir
    ///
    /// Change directory for local
    pub(super) fn local_changedir(&mut self, path: &Path, push: bool) {
        // Get current directory
        let prev_dir: PathBuf = self.local().wrkdir.clone();
        // Change directory
        match self.host.change_wrkdir(path) {
            Ok(_) => {
                self.log(
                    LogLevel::Info,
                    format!("Changed directory on local: {}", path.display()),
                );
                // Reload files
                self.reload_local_dir();
                // Push prev_dir to stack
                if push {
                    self.local_mut().pushd(prev_dir.as_path())
                }
            }
            Err(err) => {
                // Report err
                self.log_and_alert(
                    LogLevel::Error,
                    format!("Could not change working directory: {}", err),
                );
            }
        }
    }

    pub(super) fn remote_changedir(&mut self, path: &Path, push: bool) {
        // Get current directory
        let prev_dir: PathBuf = self.remote().wrkdir.clone();
        // Change directory
        match self.client.as_mut().change_dir(path) {
            Ok(_) => {
                self.log(
                    LogLevel::Info,
                    format!("Changed directory on remote: {}", path.display()),
                );
                // Update files
                self.reload_remote_dir();
                // Push prev_dir to stack
                if push {
                    self.remote_mut().pushd(prev_dir.as_path())
                }
            }
            Err(err) => {
                // Report err
                self.log_and_alert(
                    LogLevel::Error,
                    format!("Could not change working directory: {}", err),
                );
            }
        }
    }

    /// ### download_file_as_temp
    ///
    /// Download provided file as a temporary file
    pub(super) fn download_file_as_temp(&mut self, file: &FsFile) -> Result<PathBuf, String> {
        let tmpfile: PathBuf = match self.cache.as_ref() {
            Some(cache) => {
                let mut p: PathBuf = cache.path().to_path_buf();
                p.push(file.name.as_str());
                p
            }
            None => {
                return Err(String::from(
                    "Could not create tempfile: cache not available",
                ))
            }
        };
        // Download file
        match self.filetransfer_recv(
            TransferPayload::File(file.clone()),
            tmpfile.as_path(),
            Some(file.name.clone()),
        ) {
            Err(err) => Err(format!(
                "Could not download {} to temporary file: {}",
                file.abs_path.display(),
                err
            )),
            Ok(()) => Ok(tmpfile),
        }
    }

    // -- transfer sizes

    /// ### get_total_transfer_size_local
    ///
    /// Get total size of transfer for localhost
    fn get_total_transfer_size_local(&mut self, entry: &FsEntry) -> usize {
        match entry {
            FsEntry::File(file) => file.size,
            FsEntry::Directory(dir) => {
                // List dir
                match self.host.scan_dir(dir.abs_path.as_path()) {
                    Ok(files) => files
                        .iter()
                        .map(|x| self.get_total_transfer_size_local(x))
                        .sum(),
                    Err(err) => {
                        self.log(
                            LogLevel::Error,
                            format!(
                                "Could not list directory {}: {}",
                                dir.abs_path.display(),
                                err
                            ),
                        );
                        0
                    }
                }
            }
        }
    }

    /// ### get_total_transfer_size_remote
    ///
    /// Get total size of transfer for remote host
    fn get_total_transfer_size_remote(&mut self, entry: &FsEntry) -> usize {
        match entry {
            FsEntry::File(file) => file.size,
            FsEntry::Directory(dir) => {
                // List directory
                match self.client.list_dir(dir.abs_path.as_path()) {
                    Ok(files) => files
                        .iter()
                        .map(|x| self.get_total_transfer_size_remote(x))
                        .sum(),
                    Err(err) => {
                        self.log(
                            LogLevel::Error,
                            format!(
                                "Could not list directory {}: {}",
                                dir.abs_path.display(),
                                err
                            ),
                        );
                        0
                    }
                }
            }
        }
    }
}<|MERGE_RESOLUTION|>--- conflicted
+++ resolved
@@ -27,7 +27,7 @@
  */
 // Locals
 use super::{FileTransferActivity, LogLevel};
-use crate::filetransfer::FileTransferError;
+use crate::filetransfer::{FileTransferError, FileTransferErrorType};
 use crate::fs::{FsEntry, FsFile};
 use crate::host::HostError;
 use crate::utils::fmt::fmt_millis;
@@ -363,27 +363,33 @@
                 }
             }
             FsEntry::Directory(dir) => {
-<<<<<<< HEAD
-                // Check whether should create directory
-                if self.client.list_dir(remote_path.as_path()).is_err() {
-                    match self.client.mkdir(remote_path.as_path()) {
-                        Ok(_) => {
-                            self.log(
-                                LogLevel::Info,
-                                format!("Created directory \"{}\"", remote_path.display()),
-                            );
-                        }
-                        Err(err) => {
-                            self.log_and_alert(
-                                LogLevel::Error,
-                                format!(
-                                    "Failed to create directory \"{}\": {}",
-                                    remote_path.display(),
-                                    err
-                                ),
-                            );
-                            return;
-                        }
+                // Create directory on remote first
+                match self.client.mkdir(remote_path.as_path()) {
+                    Ok(_) => {
+                        self.log(
+                            LogLevel::Info,
+                            format!("Created directory \"{}\"", remote_path.display()),
+                        );
+                    }
+                    Err(err) if err.kind() == FileTransferErrorType::DirectoryAlreadyExists => {
+                        self.log(
+                            LogLevel::Info,
+                            format!(
+                                "Directory \"{}\" already exists on remote",
+                                remote_path.display()
+                            ),
+                        );
+                    }
+                    Err(err) => {
+                        self.log_and_alert(
+                            LogLevel::Error,
+                            format!(
+                                "Failed to create directory \"{}\": {}",
+                                remote_path.display(),
+                                err
+                            ),
+                        );
+                        return;
                     }
                 }
                 // Get files in dir
@@ -394,44 +400,9 @@
                             // If aborted; break
                             if self.transfer.aborted() {
                                 break;
-=======
-                // Create directory on remote
-                match self.client.mkdir(remote_path.as_path()) {
-                    Ok(_) => {
-                        self.log(
-                            LogLevel::Info,
-                            format!("Created directory \"{}\"", remote_path.display()),
-                        );
-                        // Get files in dir
-                        match self.host.scan_dir(dir.abs_path.as_path()) {
-                            Ok(entries) => {
-                                // Iterate over files
-                                for entry in entries.iter() {
-                                    // If aborted; break
-                                    if self.transfer.aborted() {
-                                        break;
-                                    }
-                                    // Send entry; name is always None after first call
-                                    self.filetransfer_send_recurse(
-                                        entry,
-                                        remote_path.as_path(),
-                                        None,
-                                    );
-                                }
-                            }
-                            Err(err) => {
-                                self.log_and_alert(
-                                    LogLevel::Error,
-                                    format!(
-                                        "Could not scan directory \"{}\": {}",
-                                        dir.abs_path.display(),
-                                        err
-                                    ),
-                                );
->>>>>>> 6cb1dcaa
                             }
                             // Send entry; name is always None after first call
-                            self.filetransfer_send_recurse(&entry, remote_path.as_path(), None);
+                            self.filetransfer_send_recurse(entry, remote_path.as_path(), None);
                         }
                     }
                     Err(err) => {
